/*
 * BlobStore.actor.cpp
 *
 * This source file is part of the FoundationDB open source project
 *
 * Copyright 2013-2018 Apple Inc. and the FoundationDB project authors
 * 
 * Licensed under the Apache License, Version 2.0 (the "License");
 * you may not use this file except in compliance with the License.
 * You may obtain a copy of the License at
 * 
 *     http://www.apache.org/licenses/LICENSE-2.0
 * 
 * Unless required by applicable law or agreed to in writing, software
 * distributed under the License is distributed on an "AS IS" BASIS,
 * WITHOUT WARRANTIES OR CONDITIONS OF ANY KIND, either express or implied.
 * See the License for the specific language governing permissions and
 * limitations under the License.
 */

#include "BlobStore.h"

#include "md5/md5.h"
#include "libb64/encode.h"
#include "sha1/SHA1.h"
#include "time.h"
#include "fdbclient/json_spirit/json_spirit_reader_template.h"
#include <boost/algorithm/string/split.hpp>
#include <boost/algorithm/string/classification.hpp>

json_spirit::mObject BlobStoreEndpoint::Stats::getJSON() {
	json_spirit::mObject o;

	o["requests_failed"] = requests_failed;
	o["requests_successful"] = requests_successful;
	o["bytes_sent"] = bytes_sent;

	return o;
}

BlobStoreEndpoint::Stats BlobStoreEndpoint::Stats::operator-(const Stats &rhs) {
	Stats r;
	r.requests_failed = requests_failed - rhs.requests_failed;
	r.requests_successful = requests_successful - rhs.requests_successful;
	r.bytes_sent = bytes_sent - rhs.bytes_sent;
	return r;
}

BlobStoreEndpoint::Stats BlobStoreEndpoint::s_stats;

BlobStoreEndpoint::BlobKnobs::BlobKnobs() {
	connect_tries = CLIENT_KNOBS->BLOBSTORE_CONNECT_TRIES;
	connect_timeout = CLIENT_KNOBS->BLOBSTORE_CONNECT_TIMEOUT;
	request_tries = CLIENT_KNOBS->BLOBSTORE_REQUEST_TRIES;
	request_timeout = CLIENT_KNOBS->BLOBSTORE_REQUEST_TIMEOUT;
	requests_per_second = CLIENT_KNOBS->BLOBSTORE_REQUESTS_PER_SECOND;
	concurrent_requests = CLIENT_KNOBS->BLOBSTORE_CONCURRENT_REQUESTS;
	multipart_max_part_size = CLIENT_KNOBS->BLOBSTORE_MULTIPART_MAX_PART_SIZE;
	multipart_min_part_size = CLIENT_KNOBS->BLOBSTORE_MULTIPART_MIN_PART_SIZE;
	concurrent_uploads = CLIENT_KNOBS->BLOBSTORE_CONCURRENT_UPLOADS;
	concurrent_reads_per_file = CLIENT_KNOBS->BLOBSTORE_CONCURRENT_READS_PER_FILE;
	concurrent_writes_per_file = CLIENT_KNOBS->BLOBSTORE_CONCURRENT_WRITES_PER_FILE;
	read_block_size = CLIENT_KNOBS->BLOBSTORE_READ_BLOCK_SIZE;
	read_ahead_blocks = CLIENT_KNOBS->BLOBSTORE_READ_AHEAD_BLOCKS;
	read_cache_blocks_per_file = CLIENT_KNOBS->BLOBSTORE_READ_CACHE_BLOCKS_PER_FILE;
	max_send_bytes_per_second = CLIENT_KNOBS->BLOBSTORE_MAX_RECV_BYTES_PER_SECOND;
	max_recv_bytes_per_second = CLIENT_KNOBS->BLOBSTORE_MAX_SEND_BYTES_PER_SECOND;
	buckets_to_span = CLIENT_KNOBS->BLOBSTORE_BACKUP_BUCKETS;
}

bool BlobStoreEndpoint::BlobKnobs::set(StringRef name, int value) {
	#define TRY_PARAM(n, sn) if(name == LiteralStringRef(#n) || name == LiteralStringRef(#sn)) { n = value; return true; }
	TRY_PARAM(buckets_to_span, bts);
	TRY_PARAM(connect_tries, ct);
	TRY_PARAM(connect_timeout, cto);
	TRY_PARAM(request_tries, rt);
	TRY_PARAM(request_timeout, rto);
	TRY_PARAM(requests_per_second, rps);
	TRY_PARAM(concurrent_requests, cr);
	TRY_PARAM(multipart_max_part_size, maxps);
	TRY_PARAM(multipart_min_part_size, minps);
	TRY_PARAM(concurrent_uploads, cu);
	TRY_PARAM(concurrent_reads_per_file, crpf);
	TRY_PARAM(concurrent_writes_per_file, cwpf);
	TRY_PARAM(read_block_size, rbs);
	TRY_PARAM(read_ahead_blocks, rab);
	TRY_PARAM(read_cache_blocks_per_file, rcb);
	TRY_PARAM(max_send_bytes_per_second, sbps);
	TRY_PARAM(max_recv_bytes_per_second, rbps);
	#undef TRY_PARAM
	return false;
}

// Returns a Blob URL parameter string that specifies all of the non-default options for the endpoint using option short names.
std::string BlobStoreEndpoint::BlobKnobs::getURLParameters() const {
	static BlobKnobs defaults;
	std::string r;
	#define _CHECK_PARAM(n, sn) if(n != defaults. n) { r += format("%s%s=%d", r.empty() ? "" : "&", #sn, n); }
	_CHECK_PARAM(buckets_to_span, bts);
	_CHECK_PARAM(connect_tries, ct);
	_CHECK_PARAM(connect_timeout, cto);
	_CHECK_PARAM(request_tries, rt);
	_CHECK_PARAM(request_timeout, rto);
	_CHECK_PARAM(requests_per_second, rps);
	_CHECK_PARAM(concurrent_requests, cr);
	_CHECK_PARAM(multipart_max_part_size, maxps);
	_CHECK_PARAM(multipart_min_part_size, minps);
	_CHECK_PARAM(concurrent_uploads, cu);
	_CHECK_PARAM(concurrent_reads_per_file, crpf);
	_CHECK_PARAM(concurrent_writes_per_file, cwpf);
	_CHECK_PARAM(read_block_size, rbs);
	_CHECK_PARAM(read_ahead_blocks, rab);
	_CHECK_PARAM(read_cache_blocks_per_file, rcb);
	_CHECK_PARAM(max_send_bytes_per_second, sbps);
	_CHECK_PARAM(max_recv_bytes_per_second, rbps);
	#undef _CHECK_PARAM
	return r;
}


struct tokenizer {
	tokenizer(StringRef s) : s(s) {}
	StringRef tok(StringRef sep) {
		for(int i = 0, iend = s.size() - sep.size(); i <= iend; ++i) {
			if(s.substr(i, sep.size()) == sep) {
				StringRef token = s.substr(0, i);
				s = s.substr(i + sep.size());
				return token;
			}
		}
		StringRef token = s;
		s = StringRef();
		return token;
	}
	StringRef tok(const char *sep) { return tok(StringRef((const uint8_t *)sep, strlen(sep))); }
	StringRef s;
};

Reference<BlobStoreEndpoint> BlobStoreEndpoint::fromString(std::string const &url, std::string *resourceFromURL, std::string *error) {
	if(resourceFromURL)
		resourceFromURL->clear();

	try {
		tokenizer t(url);
		StringRef prefix = t.tok("://");
		if(prefix != LiteralStringRef("blobstore"))
			throw std::string("Invalid blobstore URL.");
		StringRef key =      t.tok(":");
		StringRef secret =   t.tok("@");
		StringRef hosts =    t.tok(":");
		StringRef port =     t.tok("/");
		StringRef resource = t.tok("?");

		// The host/ip list can have up to one text hostname, which should be first, and then 0 or more IP addresses.
		// The items are comma separated.
		std::string host;
		std::vector<NetworkAddress> addrs;
		char *end;
		uint16_t portNum = (uint16_t)strtoul(port.toString().c_str(), &end, 10);
		if(*end) {
			throw format("%s is not a valid port", port.toString().c_str());
		}

		tokenizer h(hosts);
		while(1) {
			StringRef item = h.tok(",");
			if(item.size() == 0)
				break;
			// Try to parse item as an IP with the given port, if it fails it will throw so then store it as host
			try {
				// Use an integer port number so the parse doesn't fail due to the port number being garbage
				NetworkAddress na = NetworkAddress::parse(format("%s:%d", item.toString().c_str(), (int)portNum));
				addrs.push_back(na);
			} catch(Error &e) {
				host = item.toString();
			}
		}

		BlobKnobs knobs;
		while(1) {
			StringRef name = t.tok("=");
			if(name.size() == 0)
				break;
			StringRef value = t.tok("&");
			char *valueEnd;
			int ivalue = strtol(value.toString().c_str(), &valueEnd, 10);
			if(*valueEnd || ivalue == 0)
				throw format("%s is not a valid value for %s", value.toString().c_str(), name.toString().c_str());
			if(!knobs.set(name, ivalue))
				throw format("%s is not a valid parameter name", name.toString().c_str());
		}

		if(resourceFromURL != nullptr)
			*resourceFromURL = resource.toString();

		return Reference<BlobStoreEndpoint>(new BlobStoreEndpoint(host, addrs, portNum, key.toString(), secret.toString(), knobs));

	} catch(std::string &err) {
		if(error != nullptr)
			*error = err;
		TraceEvent(SevWarnAlways, "BlobStoreEndpoint").detail("Description", err).detail("Format", getURLFormat()).detail("URL", url);
		throw file_not_found();
	}
}

std::string BlobStoreEndpoint::getResourceURL(std::string resource) {
	std::string hosts = host;
	for(auto &na : addresses) {
		if(hosts.size() != 0)
			hosts.append(",");
		hosts.append(toIPString(na.ip));
	}
	std::string r = format("blobstore://%s:%s@%s:%d/%s", key.c_str(), secret.c_str(), hosts.c_str(), (int)port, resource.c_str());
	std::string p = knobs.getURLParameters();
	if(!p.empty())
		r.append("?").append(p);
	return r;
}

ACTOR Future<Void> resolveHostname_impl(Reference<BlobStoreEndpoint> bstore) {
	state std::vector<uint32_t> ip_addresses;

	// TODO:  Resolve host to get list of IPs into ip_addresses.  Ideally this should be done using
	// boost asio so that backup agents can re-resolve a blobstore endpoint if none of the IP addresses
	// are reachable for some long amount of time that exceeds time-to-live for the hostname.
	// However, if it is done using blocking calls instead then the command line tools that use
	// blobstore URLs will have to resolve them at a safe time during input parsing / checking.
	//

	// Don't modify the existing IP address list if resolution did not work
	if(ip_addresses.empty())
		return Void();

	// Resolve was successful so replace addresses with the new IPs found.
	bstore->addresses.clear();
	for(auto &ip : ip_addresses)
		bstore->addresses.push_back(NetworkAddress(ip, bstore->port));

	return Void();
}

Future<Void> BlobStoreEndpoint::resolveHostname(bool only_if_unresolved) {
	if(only_if_unresolved && !addresses.empty())
		return Void();

	return resolveHostname_impl(Reference<BlobStoreEndpoint>::addRef(this));
}

ACTOR Future<bool> objectExists_impl(Reference<BlobStoreEndpoint> b, std::string bucket, std::string object) {
	std::string resource = std::string("/") + bucket + "/" + object;
	HTTP::Headers headers;

	Reference<HTTP::Response> r = wait(b->doRequest("HEAD", resource, headers, NULL, 0, {200, 404}));
	return r->code == 200;
}

Future<bool> BlobStoreEndpoint::objectExists(std::string const &bucket, std::string const &object) {
	return objectExists_impl(Reference<BlobStoreEndpoint>::addRef(this), bucket, object);
}

ACTOR Future<Void> deleteObject_impl(Reference<BlobStoreEndpoint> b, std::string bucket, std::string object) {
	std::string resource = std::string("/") + bucket + "/" + object;
	HTTP::Headers headers;
	Reference<HTTP::Response> r = wait(b->doRequest("DELETE", resource, headers, NULL, 0, {200, 404}));
	// 200 means object deleted, 404 means it doesn't exist already, so either success code passed above is fine.
	return Void();
}

Future<Void> BlobStoreEndpoint::deleteObject(std::string const &bucket, std::string const &object) {
	return deleteObject_impl(Reference<BlobStoreEndpoint>::addRef(this), bucket, object);
}

ACTOR Future<Void> deleteBucket_impl(Reference<BlobStoreEndpoint> b, std::string bucket, int *pNumDeleted) {
	state PromiseStream<BlobStoreEndpoint::ObjectInfo> resultStream;
	state Future<Void> done = b->getBucketContentsStream(bucket, resultStream);
	state std::vector<Future<Void>> deleteFutures;
	loop {
		choose {
			when(Void _ = wait(done)) {
				break;
			}
			when(BlobStoreEndpoint::ObjectInfo info = waitNext(resultStream.getFuture())) {
				if(pNumDeleted == nullptr)
					deleteFutures.push_back(b->deleteObject(bucket, info.name));
				else
					deleteFutures.push_back(map(b->deleteObject(bucket, info.name), [this](Void) -> Void { ++*pNumDeleted; return Void(); }));
			}
		}
	}

	Void _ = wait(waitForAll(deleteFutures));
	return Void();
}

Future<Void> BlobStoreEndpoint::deleteBucket(std::string const &bucket, int *pNumDeleted) {
	return deleteBucket_impl(Reference<BlobStoreEndpoint>::addRef(this), bucket, pNumDeleted);
}

ACTOR Future<int64_t> objectSize_impl(Reference<BlobStoreEndpoint> b, std::string bucket, std::string object) {
	std::string resource = std::string("/") + bucket + "/" + object;
	HTTP::Headers headers;

	Reference<HTTP::Response> r = wait(b->doRequest("HEAD", resource, headers, NULL, 0, {200}));
	return r->contentLen;
}

Future<int64_t> BlobStoreEndpoint::objectSize(std::string const &bucket, std::string const &object) {
	return objectSize_impl(Reference<BlobStoreEndpoint>::addRef(this), bucket, object);
}

Future<Reference<IConnection>> BlobStoreEndpoint::connect( NetworkAddress address ) {
	auto &pool = connectionPool[address];

	while(!pool.empty()) {
		BlobStoreEndpoint::ConnPoolEntry c = pool.front();
		pool.pop_front();

		// If the connection was placed in the pool less than 10 seconds ago, reuse it.
		if(c.second > now() - 10) {
			//printf("Reusing blob store connection\n");
			return c.first;
		}
	}

	TraceEvent(SevInfo, "BlobStoreHTTPConnect").detail("RemoteEndpoint", address).suppressFor(5.0, true);
	return INetworkConnections::net()->connect(address);
}

// Do a request, get a Response.
// Request content is provided as UnsentPacketQueue *pContent which will be depleted as bytes are sent but the queue itself must live for the life of this actor
// and be destroyed by the caller
ACTOR Future<Reference<HTTP::Response>> doRequest_impl(Reference<BlobStoreEndpoint> bstore, std::string verb, std::string resource, HTTP::Headers headers, UnsentPacketQueue *pContent, int contentLen, std::set<unsigned int> successCodes) {
	state UnsentPacketQueue contentCopy;

	// Set content length header if there is content
	if(contentLen > 0)
		headers["Content-Length"] = format("%d", contentLen);

	Void _ = wait(bstore->concurrentRequests.take(1));
	state FlowLock::Releaser globalReleaser(bstore->concurrentRequests, 1);

<<<<<<< HEAD
	state int tries = std::min(bstore->knobs.request_tries, bstore->knobs.connect_tries);
	state double retryDelay = 2.0;
	state NetworkAddress address;

=======
	state int maxTries = std::min(bstore->knobs.request_tries, bstore->knobs.connect_tries);
	state int thisTry = 1;
	state double nextRetryDelay = 2.0;
	state NetworkAddress address;
>>>>>>> 0b26e5af
	loop {
		state Optional<Error> err;
		try {
			// Pick an adress
			address = bstore->addresses[g_random->randomInt(0, bstore->addresses.size())];
			state FlowLock::Releaser perAddressReleaser;
			Void _ = wait(bstore->concurrentRequestsPerAddress[address]->take(1));
			perAddressReleaser = FlowLock::Releaser(*bstore->concurrentRequestsPerAddress[address], 1);

			// Start connecting
			Future<Reference<IConnection>> fconn = bstore->connect(address);

			// Finish/update the request headers (which includes Date header)
			bstore->setAuthHeaders(verb, resource, headers);

			// Make a shallow copy of the queue by calling addref() on each buffer in the chain and then prepending that chain to contentCopy
			if(pContent != nullptr) {
				contentCopy.discardAll();
				PacketBuffer *pFirst = pContent->getUnsent();
				PacketBuffer *pLast = nullptr;
				for(PacketBuffer *p = pFirst; p != nullptr; p = p->nextPacketBuffer()) {
					p->addref();
					// Also reset the sent count on each buffer
					p->bytes_sent = 0;
					pLast = p;
				}
				contentCopy.prependWriteBuffer(pFirst, pLast);
			}

			// Finish connecting, do request
			state Reference<IConnection> conn = wait(timeoutError(fconn, bstore->knobs.connect_timeout));
			Void _ = wait(bstore->requestRate->getAllowance(1));
			state Reference<HTTP::Response> r = wait(timeoutError(HTTP::doRequest(conn, verb, resource, headers, &contentCopy, contentLen, bstore->sendRate, &bstore->s_stats.bytes_sent, bstore->recvRate), bstore->knobs.request_timeout));

			// Since the response was parsed successfully (which is why we are here) reuse the connection unless we received the "Connection: close" header.
			if(r->headers["Connection"] != "close")
				bstore->connectionPool[address].push_back(BlobStoreEndpoint::ConnPoolEntry(conn, now()));
<<<<<<< HEAD

			// Handle retry-after response code
			if(r->code == 429) {
				bstore->s_stats.requests_failed++;
				conn = Reference<IConnection>();
				double d = 60;
				if(r->headers.count("Retry-After"))
					d = atof(r->headers["Retry-After"].c_str());
				Void _ = wait(delay(d));
				// Just continue, don't throw an error, don't decrement tries
			}
			else if(r->code == 406) {
				// Blob returns this when the account doesn't exist
				throw http_not_accepted();
			}
			else if(r->code == 500 || r->code == 503) {
				// For these errors just treat it like connection_failed
				throw connection_failed();
			}
			else
				break;
		} catch(Error &e) {
			// If the error is connection failed and a retry is allowed then ignore the error
			if((e.code() == error_code_connection_failed || e.code() == error_code_timed_out) && --tries > 0) {
				bstore->s_stats.requests_failed++;
				TraceEvent(SevWarn, "BlobStoreHTTPConnectionFailed").detail("RemoteEndpoint", address).detail("Verb", verb).detail("Resource", resource).suppressFor(5.0, true);
				Void _ = wait(delay(retryDelay));
				retryDelay *= 2;
				retryDelay = std::min(retryDelay, 60.0);
			}
=======
			conn.clear();
		} catch(Error &e) {
			// For timeouts, conn failure, or bad reponse reported by HTTP:doRequest, save the error and handle it / possibly retry below.
			// Any other error is rethrown.
			if(e.code() == error_code_connection_failed || e.code() == error_code_timed_out || e.code() == error_code_http_bad_response)
				err = e;
>>>>>>> 0b26e5af
			else
				throw;
		}

		// If err is not present then r is valid.
		// If r->code is in successCodes then record the successful request and return r.
		if(!err.present() && successCodes.count(r->code) != 0) {
			bstore->s_stats.requests_successful++;
			return r;
		}

		// Otherwise, this request is considered failed.  Update failure count.
		bstore->s_stats.requests_failed++;

		// All errors in err are potentially retryable as well as certain HTTP response codes...
		bool retryable = err.present() || r->code == 500 || r->code == 503;

		// But only if our previous attempt was not the last allowable try.
		retryable = retryable && (thisTry < maxTries);

		TraceEvent event(retryable ? SevWarn : SevWarnAlways, retryable ? "BlobStoreEndpointRequestFailedRetryable" : "BlobStoreEndpointRequestFailed");

		event.detail("RemoteEndpoint", address)
			 .detail("Verb", verb)
			 .detail("Resource", resource)
			 .detail("ThisTry", thisTry)
			 .suppressFor(5, true);

		// We will wait delay seconds before the next retry, start with nextRetryDelay.
		double delay = nextRetryDelay;
		// Double but limit the *next* nextRetryDelay.
		nextRetryDelay = std::min(nextRetryDelay * 2, 60.0);

		// Attach err to trace event if present, otherwise extract some stuff from the response
		if(err.present())
			event.error(err.get());
		else {
			event.detail("ResponseCode", r->code);

			// Check for the Retry-After header which is present with certain types of errors
			auto iRetryAfter = r->headers.find("Retry-After");
			if(iRetryAfter != r->headers.end()) {
				event.detail("RetryAfterHeader", iRetryAfter->second);
				char *pEnd;
				double retryAfter = strtod(iRetryAfter->second.c_str(), &pEnd);
				if(*pEnd)  // If there were other characters then don't trust the parsed value, use a probably safe value of 5 minutes.
					retryAfter = 300;
				delay = std::max(delay, retryAfter);
			}
		}

		// For retryable errors, log the delay then wait.
		if(retryable) {
			event.detail("RetryDelay", delay);
			Void _ = wait(::delay(delay));
		}
		else {
			// We can't retry, so throw something.

			// This error code means the authentication header was not accepted, likely the account or key is wrong.
			if(r->code == 406)
				throw http_not_accepted();

			throw http_request_failed();
		}
	}
}

Future<Reference<HTTP::Response>> BlobStoreEndpoint::doRequest(std::string const &verb, std::string const &resource, const HTTP::Headers &headers, UnsentPacketQueue *pContent, int contentLen, std::set<unsigned int> successCodes) {
	return doRequest_impl(Reference<BlobStoreEndpoint>::addRef(this), verb, resource, headers, pContent, contentLen, successCodes);
}

ACTOR Future<Void> getBucketContentsStream_impl(Reference<BlobStoreEndpoint> bstore, std::string bucket, PromiseStream<BlobStoreEndpoint::ObjectInfo> results) {
	// Request 1000 keys at a time, the maximum allowed
	state std::string resource = std::string("/") + bucket + "/?max-keys=1000&marker=";
	state std::string lastFile;
	state bool more = true;

	while(more) {
		HTTP::Headers headers;
		Reference<HTTP::Response> r = wait(bstore->doRequest("GET", resource + HTTP::urlEncode(lastFile), headers, NULL, 0, {200}));

		try {
			// Parse the json assuming it is valid and contains the right stuff.  If any exceptions are thrown, throw http_bad_response
			json_spirit::Value json;
			json_spirit::read_string(r->content, json);
			for(auto &i : json.get_obj()) {
				if(i.name_ == "truncated") {
					more = i.value_.get_bool();
				}
				else if(i.name_ == "results") {
					BlobStoreEndpoint::ObjectInfo info;
					info.bucket = bucket;
					for(auto &o : i.value_.get_array()) {
						info.size = -1;
						info.name.clear();
						for(auto &f : o.get_obj()) {
							if(f.name_ == "size")
								info.size = f.value_.get_int();
							else if(f.name_ == "key")
								info.name = f.value_.get_str();
						}
						if(info.size >= 0 && !info.name.empty()) {
							lastFile = info.name;
							results.send(std::move(info));
						}
					}
				}
			}
		} catch(Error &e) {
			throw http_bad_response();
		}
	}

	return Void();
}

Future<Void> BlobStoreEndpoint::getBucketContentsStream(std::string const &bucket, PromiseStream<BlobStoreEndpoint::ObjectInfo> results) {
	return getBucketContentsStream_impl(Reference<BlobStoreEndpoint>::addRef(this), bucket, results);
}

ACTOR Future<BlobStoreEndpoint::BucketContentsT> getBucketContents_impl(Reference<BlobStoreEndpoint> bstore, std::string bucket) {
	state BlobStoreEndpoint::BucketContentsT results;
	state PromiseStream<BlobStoreEndpoint::ObjectInfo> resultStream;
	state Future<Void> done = bstore->getBucketContentsStream(bucket, resultStream);
	loop {
		choose {
			when(Void _ = wait(done)) {
				break;
			}
			when(BlobStoreEndpoint::ObjectInfo info = waitNext(resultStream.getFuture())) {
				results.push_back(info);
			}
		}
	}
	return results;
}

Future<BlobStoreEndpoint::BucketContentsT> BlobStoreEndpoint::getBucketContents(std::string const &bucket) {
	return getBucketContents_impl(Reference<BlobStoreEndpoint>::addRef(this), bucket);
}

std::string BlobStoreEndpoint::hmac_sha1(std::string const &msg) {
	std::string key = secret;

	// First pad the key to 64 bytes.
	key.append(64 - key.size(), '\0');

	std::string kipad = key;
	for(int i = 0; i < 64; ++i)
		kipad[i] ^= '\x36';

	std::string kopad = key;
	for(int i = 0; i < 64; ++i)
		kopad[i] ^= '\x5c';

	kipad.append(msg);
	std::string hkipad = SHA1::from_string(kipad);
	kopad.append(hkipad);
	return SHA1::from_string(kopad);
}

void BlobStoreEndpoint::setAuthHeaders(std::string const &verb, std::string const &resource, HTTP::Headers& headers) {
	time_t ts;
	time(&ts);
	std::string &date = headers["Date"];
	date = std::string(asctime(gmtime(&ts)), 24) + " GMT";  // asctime() returns a 24 character string plus a \n and null terminator.
	std::string msg;
	StringRef x;
	msg.append(verb);
	msg.append("\n");
	auto contentMD5 = headers.find("Content-MD5");
	if(contentMD5 != headers.end())
		msg.append(contentMD5->second);
	msg.append("\n");
	auto contentType = headers.find("Content-Type");
	if(contentType != headers.end())
		msg.append(contentType->second);
	msg.append("\n");
	msg.append(date);
	msg.append("\n");
	for(auto h : headers) {
		StringRef name = h.first;
		if(name.startsWith(LiteralStringRef("x-amz")) ||
		   name.startsWith(LiteralStringRef("x-icloud"))) {
			msg.append(h.first);
			msg.append(":");
			msg.append(h.second);
			msg.append("\n");
		}
	}

	msg.append(resource);
	if(verb == "GET") {
		size_t q = resource.find_last_of('?');
		if(q != resource.npos)
			msg.resize(msg.size() - (resource.size() - q));
	}

	std::string sig = base64::encoder::from_string(hmac_sha1(msg));
	// base64 encoded blocks end in \n so remove it.
	sig.resize(sig.size() - 1);
	std::string auth = key;
	auth.append(":");
	auth.append(sig);
	headers["Authorization"] = auth;
}

ACTOR Future<std::string> readEntireFile_impl(Reference<BlobStoreEndpoint> bstore, std::string bucket, std::string object) {
	std::string resource = std::string("/") + bucket + "/" + object;
	HTTP::Headers headers;
	Reference<HTTP::Response> r = wait(bstore->doRequest("GET", resource, headers, NULL, 0, {200, 404}));
	if(r->code == 404)
		throw file_not_found();
	return r->content;
}

Future<std::string> BlobStoreEndpoint::readEntireFile(std::string const &bucket, std::string const &object) {
	return readEntireFile_impl(Reference<BlobStoreEndpoint>::addRef(this), bucket, object);
}

ACTOR Future<Void> writeEntireFileFromBuffer_impl(Reference<BlobStoreEndpoint> bstore, std::string bucket, std::string object, UnsentPacketQueue *pContent, int contentLen, std::string contentMD5) {
	if(contentLen == 0)
		throw file_not_writable();

	if(contentLen > bstore->knobs.multipart_max_part_size)
		throw file_too_large();

	Void _ = wait(bstore->concurrentUploads.take(1));
	state FlowLock::Releaser uploadReleaser(bstore->concurrentUploads, 1);

	std::string resource = std::string("/") + bucket + "/" + object;
	HTTP::Headers headers;
	// Send MD5 sum for content so blobstore can verify it
	headers["Content-MD5"] = contentMD5;
	state Reference<HTTP::Response> r = wait(bstore->doRequest("PUT", resource, headers, pContent, contentLen, {200}));

	// For uploads, Blobstore returns an MD5 sum of uploaded content so check it.
	if(r->headers["Content-MD5"] != contentMD5)
		throw checksum_failed();

	return Void();
}

ACTOR Future<Void> writeEntireFile_impl(Reference<BlobStoreEndpoint> bstore, std::string bucket, std::string object, std::string content) {
	state UnsentPacketQueue packets;
	PacketWriter pw(packets.getWriteBuffer(), NULL, Unversioned());
	pw.serializeBytes(content);
	if(content.size() > bstore->knobs.multipart_max_part_size)
		throw file_too_large();

	// Yield because we may have just had to copy several MB's into packet buffer chain and next we have to calculate an MD5 sum of it.
	// TODO:  If this actor is used to send large files then combine the summing and packetization into a loop with a yield() every 20k or so.
	Void _ = wait(yield());

	MD5_CTX sum;
	::MD5_Init(&sum);
	::MD5_Update(&sum, content.data(), content.size());
	std::string sumBytes;
	sumBytes.resize(16);
	::MD5_Final((unsigned char *)sumBytes.data(), &sum);
	std::string contentMD5 = base64::encoder::from_string(sumBytes);
	contentMD5.resize(contentMD5.size() - 1);

	Void _ = wait(writeEntireFileFromBuffer_impl(bstore, bucket, object, &packets, content.size(), contentMD5));
	return Void();
}

Future<Void> BlobStoreEndpoint::writeEntireFile(std::string const &bucket, std::string const &object, std::string const &content) {
	return writeEntireFile_impl(Reference<BlobStoreEndpoint>::addRef(this), bucket, object, content);
}

Future<Void> BlobStoreEndpoint::writeEntireFileFromBuffer(std::string const &bucket, std::string const &object, UnsentPacketQueue *pContent, int contentLen, std::string const &contentMD5) {
	return writeEntireFileFromBuffer_impl(Reference<BlobStoreEndpoint>::addRef(this), bucket, object, pContent, contentLen, contentMD5);
}

ACTOR Future<int> readObject_impl(Reference<BlobStoreEndpoint> bstore, std::string bucket, std::string object, void *data, int length, int64_t offset) {
	if(length <= 0)
		return 0;
	std::string resource = std::string("/") + bucket + "/" + object;
	HTTP::Headers headers;
	headers["Range"] = format("bytes=%lld-%lld", offset, offset + length - 1);
	Reference<HTTP::Response> r = wait(bstore->doRequest("GET", resource, headers, NULL, 0, {200, 206}));
	if(r->contentLen != r->content.size())  // Double check that this wasn't a header-only response, probably unnecessary
		throw io_error();
	// Copy the output bytes, server could have sent more or less bytes than requested so copy at most length bytes
	memcpy(data, r->content.data(), std::min<int64_t>(r->contentLen, length));
	return r->contentLen;
}

Future<int> BlobStoreEndpoint::readObject(std::string const &bucket, std::string const &object, void *data, int length, int64_t offset) {
	return readObject_impl(Reference<BlobStoreEndpoint>::addRef(this), bucket, object, data, length, offset);
}

ACTOR static Future<std::string> beginMultiPartUpload_impl(Reference<BlobStoreEndpoint> bstore, std::string bucket, std::string object) {
	std::string resource = std::string("/") + bucket + "/" + object + "?uploads";
	HTTP::Headers headers;
	Reference<HTTP::Response> r = wait(bstore->doRequest("POST", resource, headers, NULL, 0, {200}));
	int start = r->content.find("<UploadId>");
	if(start == std::string::npos)
		 throw http_bad_response();
	start += 10;
	int end = r->content.find("</UploadId>", start);
	if(end == std::string::npos)
		throw http_bad_response();
	return r->content.substr(start, end - start);
}

Future<std::string> BlobStoreEndpoint::beginMultiPartUpload(std::string const &bucket, std::string const &object) {
	return beginMultiPartUpload_impl(Reference<BlobStoreEndpoint>::addRef(this), bucket, object);
}

ACTOR Future<std::string> uploadPart_impl(Reference<BlobStoreEndpoint> bstore, std::string bucket, std::string object, std::string uploadID, unsigned int partNumber, UnsentPacketQueue *pContent, int contentLen, std::string contentMD5) {
	Void _ = wait(bstore->concurrentUploads.take(1));
	state FlowLock::Releaser uploadReleaser(bstore->concurrentUploads, 1);

	std::string resource = format("/%s/%s?partNumber=%d&uploadId=%s", bucket.c_str(), object.c_str(), partNumber, uploadID.c_str());
	HTTP::Headers headers;
	// Send MD5 sum for content so blobstore can verify it
	headers["Content-MD5"] = contentMD5;
	state Reference<HTTP::Response> r = wait(bstore->doRequest("PUT", resource, headers, pContent, contentLen, {200}));
	// TODO:  In the event that the client times out just before the request completes (so the client is unaware) then the next retry
	// will see error 400.  That could be detected and handled gracefully by retrieving the etag for the successful request.

	// For uploads, Blobstore returns an MD5 sum of uploaded content so check it.
	if(r->headers["Content-MD5"] != contentMD5)
		throw checksum_failed();

	// No etag -> bad response.
	std::string etag = r->headers["ETag"];
	if(etag.empty())
		throw http_bad_response();

	return etag;
}

Future<std::string> BlobStoreEndpoint::uploadPart(std::string const &bucket, std::string const &object, std::string const &uploadID, unsigned int partNumber, UnsentPacketQueue *pContent, int contentLen, std::string const &contentMD5) {
	return uploadPart_impl(Reference<BlobStoreEndpoint>::addRef(this), bucket, object, uploadID, partNumber, pContent, contentLen, contentMD5);
}

ACTOR Future<Void> finishMultiPartUpload_impl(Reference<BlobStoreEndpoint> bstore, std::string bucket, std::string object, std::string uploadID, BlobStoreEndpoint::MultiPartSetT parts) {
	state UnsentPacketQueue part_list();  // NonCopyable state var so must be declared at top of actor

	std::string manifest = "<CompleteMultipartUpload>";
	for(auto &p : parts)
		manifest += format("<Part><PartNumber>%d</PartNumber><ETag>%s</ETag></Part>\n", p.first, p.second.c_str());
	manifest += "</CompleteMultipartUpload>";

	std::string resource = format("/%s/%s?uploadId=%s", bucket.c_str(), object.c_str(), uploadID.c_str());
	HTTP::Headers headers;
	PacketWriter pw(part_list.getWriteBuffer(), NULL, Unversioned());
	pw.serializeBytes(manifest);
	Reference<HTTP::Response> r = wait(bstore->doRequest("POST", resource, headers, &part_list, manifest.size(), {200}));
	// TODO:  In the event that the client times out just before the request completes (so the client is unaware) then the next retry
	// will see error 400.  That could be detected and handled gracefully by HEAD'ing the object before upload to get its (possibly
	// nonexistent) eTag, then if an error 400 is seen then retrieve the eTag again and if it has changed then consider the finish complete.
	return Void();
}

Future<Void> BlobStoreEndpoint::finishMultiPartUpload(std::string const &bucket, std::string const &object, std::string const &uploadID, MultiPartSetT const &parts) {
	return finishMultiPartUpload_impl(Reference<BlobStoreEndpoint>::addRef(this), bucket, object, uploadID, parts);
}<|MERGE_RESOLUTION|>--- conflicted
+++ resolved
@@ -339,17 +339,11 @@
 	Void _ = wait(bstore->concurrentRequests.take(1));
 	state FlowLock::Releaser globalReleaser(bstore->concurrentRequests, 1);
 
-<<<<<<< HEAD
-	state int tries = std::min(bstore->knobs.request_tries, bstore->knobs.connect_tries);
-	state double retryDelay = 2.0;
-	state NetworkAddress address;
-
-=======
 	state int maxTries = std::min(bstore->knobs.request_tries, bstore->knobs.connect_tries);
 	state int thisTry = 1;
 	state double nextRetryDelay = 2.0;
 	state NetworkAddress address;
->>>>>>> 0b26e5af
+
 	loop {
 		state Optional<Error> err;
 		try {
@@ -387,45 +381,12 @@
 			// Since the response was parsed successfully (which is why we are here) reuse the connection unless we received the "Connection: close" header.
 			if(r->headers["Connection"] != "close")
 				bstore->connectionPool[address].push_back(BlobStoreEndpoint::ConnPoolEntry(conn, now()));
-<<<<<<< HEAD
-
-			// Handle retry-after response code
-			if(r->code == 429) {
-				bstore->s_stats.requests_failed++;
-				conn = Reference<IConnection>();
-				double d = 60;
-				if(r->headers.count("Retry-After"))
-					d = atof(r->headers["Retry-After"].c_str());
-				Void _ = wait(delay(d));
-				// Just continue, don't throw an error, don't decrement tries
-			}
-			else if(r->code == 406) {
-				// Blob returns this when the account doesn't exist
-				throw http_not_accepted();
-			}
-			else if(r->code == 500 || r->code == 503) {
-				// For these errors just treat it like connection_failed
-				throw connection_failed();
-			}
-			else
-				break;
-		} catch(Error &e) {
-			// If the error is connection failed and a retry is allowed then ignore the error
-			if((e.code() == error_code_connection_failed || e.code() == error_code_timed_out) && --tries > 0) {
-				bstore->s_stats.requests_failed++;
-				TraceEvent(SevWarn, "BlobStoreHTTPConnectionFailed").detail("RemoteEndpoint", address).detail("Verb", verb).detail("Resource", resource).suppressFor(5.0, true);
-				Void _ = wait(delay(retryDelay));
-				retryDelay *= 2;
-				retryDelay = std::min(retryDelay, 60.0);
-			}
-=======
 			conn.clear();
 		} catch(Error &e) {
 			// For timeouts, conn failure, or bad reponse reported by HTTP:doRequest, save the error and handle it / possibly retry below.
 			// Any other error is rethrown.
 			if(e.code() == error_code_connection_failed || e.code() == error_code_timed_out || e.code() == error_code_http_bad_response)
 				err = e;
->>>>>>> 0b26e5af
 			else
 				throw;
 		}
