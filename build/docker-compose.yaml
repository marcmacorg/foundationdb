--- conflicted
+++ resolved
@@ -2,14 +2,7 @@
 
 services:
   common: &common
-<<<<<<< HEAD
-    image: foundationdb-build:0.0.3
-    build:
-      context: .
-      dockerfile: Dockerfile
-=======
     image: foundationdb/foundationdb-build:0.0.5
->>>>>>> 1694fd60
 
   build-setup: &build-setup
     <<: *common
